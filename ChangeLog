--- conflicted
+++ resolved
@@ -7,12 +7,8 @@
 in the sources of this package and additionally can be obtained from Internet
 <https://www.gnu.org/licenses>.
 
-<<<<<<< HEAD
-<<<<<<< HEAD
 * [2018-] added data structure TMCG_Bigint
-=======
 * [2018-10-29] RFC4880: store included signatures within TMCG_OpenPGP_Message
->>>>>>> cd53a6f0
 * [2018-10-29] RFC4880: removed interface CheckMDC() from TMCG_OpenPGP_Message
 * [2018-10-28] RFC4880: include MDC verification in function Decrypt()
 * [2018-10-28] RFC4880: fixes the selected data/packets for computing the MDC
