--- conflicted
+++ resolved
@@ -7,11 +7,8 @@
 in the sources of this package and additionally can be obtained from Internet
 <https://www.gnu.org/licenses>.
 
-<<<<<<< HEAD
 * [2018-] added data structure TMCG_Bigint
-=======
 * [2018-11-10] RFC4880: size changed for revocationkey_fingerprint [RFC 4880bis]
->>>>>>> 166af359
 * [2018-11-10] RFC4880: fixes accumulation of key flags and features
 * [2018-11-02] RFC4880: decreased lower bound for x to 245 bits in Weak()
 * [2018-11-02] mpz_srandom: cleaned tmcg_mpz_grandomm() and tmcg_mpz_grandomb()
