--- conflicted
+++ resolved
@@ -4,7 +4,7 @@
    This file is part of LibTMCG.
 
  Copyright (C) 2004, 2005, 2006, 2007, 
-               2015, 2016, 2017, 2018  Heiko Stamer <HeikoStamer@gmx.net>
+               2015, 2016, 2017, 2018, 2019  Heiko Stamer <HeikoStamer@gmx.net>
 
    LibTMCG is free software; you can redistribute it and/or modify
    it under the terms of the GNU General Public License as published by
@@ -128,15 +128,9 @@
 	
 	#ifndef TMCG_MAX_CARDS
 		/* Define the maximum number of stackable cards */
-<<<<<<< HEAD
-		#define TMCG_MAX_CARDS 1024
-	#endif
-		
-=======
 		#define TMCG_MAX_CARDS 512
 	#endif
 	
->>>>>>> 3f2dfe54
 	#ifndef TMCG_MAX_PLAYERS
 		/* Define the maximum number of players for scheme of Schindelhauer */
 		#define TMCG_MAX_PLAYERS 32
@@ -156,8 +150,6 @@
 				(8UL * TMCG_DDH_SIZE) : (8UL * TMCG_QRA_SIZE))
 	#endif
 	
-<<<<<<< HEAD
-=======
 	#ifndef TMCG_MAX_VALUE_CHARS
 		/* Define a helping macro */
 		#define TMCG_MAX_VALUE_CHARS (TMCG_MAX_KEYBITS / 4UL)
@@ -179,7 +171,6 @@
 		#define TMCG_MAX_STACK_CHARS (TMCG_MAX_CARDS * TMCG_MAX_CARD_CHARS)
 	#endif
 	
->>>>>>> 3f2dfe54
 	#ifndef TMCG_MPZ_IO_BASE
 		/* Define the input/ouput base encoding of the iostream operators */
 		#define TMCG_MPZ_IO_BASE 62
@@ -215,34 +206,6 @@
 	#ifndef TMCG_MAX_SSRANDOMM_CACHE
 		/* Define the maximum size of mpz_ssrandomm_cache */
 		#define TMCG_MAX_SSRANDOMM_CACHE 256
-	#endif
-
-	#ifndef TMCG_MAX_CARD_CHARS
-		/* Define a helping macro */
-		#define TMCG_MAX_CARD_CHARS \
-			(TMCG_MAX_PLAYERS * TMCG_MAX_TYPEBITS * TMCG_MAX_VALUE_CHARS)
-	#endif
-
-	#ifndef TMCG_MAX_STACK_CHARS
-		/* Define a helping macro */
-		#define TMCG_MAX_STACK_CHARS (TMCG_MAX_CARDS * TMCG_MAX_CARD_CHARS)
-	#endif
-	
-	#ifndef TMCG_MAX_KEYBITS
-		/* Define a helping macro */
-		#define TMCG_MAX_KEYBITS \
-			((TMCG_DDH_SIZE > TMCG_QRA_SIZE) ? \
-				(8UL * TMCG_DDH_SIZE) : (8UL * TMCG_QRA_SIZE))
-	#endif
-
-	#ifndef TMCG_MAX_VALUE_CHARS
-		/* Define a helping macro */
-		#define TMCG_MAX_VALUE_CHARS (TMCG_MAX_KEYBITS / 2UL)
-	#endif
-	
-	#ifndef TMCG_MAX_KEY_CHARS
-		/* Define a helping macro */
-		#define TMCG_MAX_KEY_CHARS (TMCG_MAX_KEYBITS * 1024UL)
 	#endif
 
 	#ifndef TMCG_OPENPGP_CRC24_INIT
