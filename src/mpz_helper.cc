/*******************************************************************************
   This file is part of LibTMCG.

 Copyright (C) 2004, 2005,
               2016, 2017, 2018  Heiko Stamer <HeikoStamer@gmx.net>

   LibTMCG is free software; you can redistribute it and/or modify
   it under the terms of the GNU General Public License as published by
   the Free Software Foundation; either version 2 of the License, or
   (at your option) any later version.

   LibTMCG is distributed in the hope that it will be useful,
   but WITHOUT ANY WARRANTY; without even the implied warranty of
   MERCHANTABILITY or FITNESS FOR A PARTICULAR PURPOSE. See the
   GNU General Public License for more details.

   You should have received a copy of the GNU General Public License
   along with LibTMCG; if not, write to the Free Software
   Foundation, Inc., 51 Franklin St, Fifth Floor, Boston, MA 02110-1301 USA.
*******************************************************************************/

// include headers
#ifdef HAVE_CONFIG_H
	#include "libTMCG_config.h"
#endif
#include "mpz_helper.hh"

// additional headers
<<<<<<< HEAD
#include <cstring>
=======
#include <stdexcept>
>>>>>>> a9651dab

// get content of mpz_t into gcry_mpi_t
bool tmcg_mpz_get_gcry_mpi
	(gcry_mpi_t &out, mpz_srcptr value)
{
	// two extra bytes are for a possible minus sign, and the null-terminator
	size_t bufsize = mpz_sizeinbase(value, 16) + 2;
	char *buf = new char[bufsize];
	memset(buf, 0, bufsize);
	mpz_get_str(buf, 16, value);
	size_t erroff;
	gcry_mpi_release(out);
	gcry_error_t ret = gcry_mpi_scan(&out, GCRYMPI_FMT_HEX, buf, 0, &erroff);
	delete [] buf;
	if (ret)
		return false;
	else
		return true;
}

// set content of mpz_t from gcry_mpi_t
bool tmcg_mpz_set_gcry_mpi
	(const gcry_mpi_t in, mpz_ptr value)
{
	char *buf = new char[TMCG_MAX_VALUE_CHARS];
	memset(buf, 0, TMCG_MAX_VALUE_CHARS);
	size_t buflen;
	gcry_error_t ret = gcry_mpi_print(GCRYMPI_FMT_HEX, (unsigned char*)buf,
		TMCG_MAX_VALUE_CHARS - 1, &buflen, in);
	if (ret)
	{
		mpz_set_ui(value, 0L);
		delete [] buf;
		return false;
	}
	else
	{
		mpz_set_str(value, buf, 16);
		delete [] buf;
		return true;
	}
}

// get small values from gcry_mpi_t
size_t tmcg_get_gcry_mpi_ui
	(const gcry_mpi_t in)
{
	char *buf = new char[TMCG_MAX_VALUE_CHARS];
	memset(buf, 0, TMCG_MAX_VALUE_CHARS);
	size_t buflen, result;
	mpz_t value;
	mpz_init(value);
	gcry_error_t ret = gcry_mpi_print(GCRYMPI_FMT_HEX, (unsigned char*)buf,
		TMCG_MAX_VALUE_CHARS - 1, &buflen, in);
	if (ret)
		mpz_set_ui(value, 0L);
	else
		mpz_set_str(value, buf, 16);
	result = mpz_get_ui(value);
	delete [] buf;
	mpz_clear(value);
	return result;
}

// iostream operators for mpz_t
std::ostream& operator <<
	(std::ostream &out, mpz_srcptr value)
{
	// two extra bytes are for a possible minus sign, and the null-terminator
	size_t bufsize = mpz_sizeinbase(value, TMCG_MPZ_IO_BASE) + 2;
	char *buf = new char[bufsize];
	memset(buf, 0, bufsize);
	out << mpz_get_str(buf, TMCG_MPZ_IO_BASE, value);
	delete [] buf;
	return out;
}

std::istream& operator >>
	(std::istream &in, mpz_ptr value)
{
	char *buf = new char[TMCG_MAX_VALUE_CHARS];
	in.getline(buf, TMCG_MAX_VALUE_CHARS - 1);
	if (mpz_set_str(value, buf, TMCG_MPZ_IO_BASE) < 0)
	{
		mpz_set_ui(value, 0L);
		delete [] buf;
		in.setstate(std::istream::iostate(std::istream::failbit));
		throw std::runtime_error("operator >>: mpz_set_str failed");
	}
	delete [] buf;
	return in;
}

// iostream operators for gcry_mpi_t
std::ostream& operator <<
	(std::ostream &out, const gcry_mpi_t value)
{
	mpz_t tmp;
	mpz_init(tmp);
	if (tmcg_mpz_set_gcry_mpi(value, tmp))
	{
		out << tmp;
	}
	else
	{
		mpz_clear(tmp);
		out.setstate(std::ostream::iostate(std::ostream::failbit));
		throw std::runtime_error("operator <<: tmcg_mpz_set_gcry_mpi failed");
	}
	mpz_clear(tmp);
	return out;
}

// algorithm for polynomial interpolation adapted from Victor Shoup's NTL 10.3.0
bool tmcg_interpolate_polynom
	(const std::vector<mpz_ptr> &a, const std::vector<mpz_ptr> &b,
	mpz_srcptr q, std::vector<mpz_ptr> &f)
{
	size_t m = a.size();
	if ((b.size() != m) || (m == 0) || (f.size() != m) || !mpz_cmp_ui(q, 0UL))
		throw std::invalid_argument("tmcg_interpolate_polynom: bad m or q");
	std::vector<mpz_ptr> prod, res;
	for (size_t k = 0; k < m; k++)
	{
		mpz_ptr tmp1 = new mpz_t(), tmp2 = new mpz_t();
		mpz_init(tmp1), mpz_init(tmp2);
		prod.push_back(tmp1), res.push_back(tmp2);
	}
	for (size_t k = 0; k < m; k++)
		mpz_set(prod[k], a[k]), mpz_set_ui(res[k], 0L);
	mpz_t t1, t2;
	mpz_init(t1), mpz_init(t2);

	try
	{
		for (size_t k = 0; k < m; k++)
		{
			mpz_set_ui(t1, 1L);
			for (long i = k-1; i >= 0; i--)
			{
				mpz_mul(t1, t1, a[k]);
				mpz_mod(t1, t1, q);
				mpz_add(t1, t1, prod[i]);
				mpz_mod(t1, t1, q);
			}
			mpz_set_ui(t2, 0L);
			for (long i = k-1; i >= 0; i--)
			{
				mpz_mul(t2, t2, a[k]);
				mpz_mod(t2, t2, q);
				mpz_add(t2, t2, res[i]);
				mpz_mod(t2, t2, q);
			}
			if (!mpz_invert(t1, t1, q))
				throw false;
			mpz_sub(t2, b[k], t2);
			mpz_mod(t2, t2, q);
			mpz_mul(t1, t1, t2);
			mpz_mod(t1, t1, q);
			for (size_t i = 0; i < k; i++)
			{
				mpz_mul(t2, prod[i], t1);
				mpz_mod(t2, t2, q);
				mpz_add(res[i], res[i], t2);
				mpz_mod(res[i], res[i], q);
			}
			mpz_set(res[k], t1);
			if (k < (m - 1))
			{
				if (k == 0)
					mpz_neg(prod[0], prod[0]);
				else
				{
					mpz_neg(t1, a[k]);
					mpz_add(prod[k], t1, prod[k-1]);
					mpz_mod(prod[k], prod[k], q);
					for (long i = k-1; i >= 1; i--)
					{
						mpz_mul(t2, prod[i], t1);
						mpz_mod(t2, t2, q);
						mpz_add(prod[i], t2, prod[i-1]);
						mpz_mod(prod[i], prod[i], q);
					}
					mpz_mul(prod[0], prod[0], t1);
					mpz_mod(prod[0], prod[0], q);
				}
			}
		}
		for (size_t k = 0; k < m; k++)
			mpz_set(f[k], res[k]);

		// finish
		throw true;
	}
	catch (bool return_value)
	{
		for (size_t k = 0; k < m; k++)
		{
			mpz_clear(prod[k]), mpz_clear(res[k]);
			delete [] prod[k], delete [] res[k];
		}
		prod.clear(), res.clear();
		mpz_clear(t1), mpz_clear(t2);
		// return
		return return_value;
	}
}
<|MERGE_RESOLUTION|>--- conflicted
+++ resolved
@@ -26,11 +26,8 @@
 #include "mpz_helper.hh"
 
 // additional headers
-<<<<<<< HEAD
 #include <cstring>
-=======
 #include <stdexcept>
->>>>>>> a9651dab
 
 // get content of mpz_t into gcry_mpi_t
 bool tmcg_mpz_get_gcry_mpi
